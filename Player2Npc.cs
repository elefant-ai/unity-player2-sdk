namespace player2_sdk
{


    using System;
    using System.Collections.Generic;
    using System.Text;
    using System.Threading;
    using JetBrains.Annotations;
    using TMPro;
    using UnityEngine;
    using UnityEngine.Events;
    using UnityEngine.Networking;
    using UnityEngine.Serialization;
    using UnityEngine.UI;
    using Newtonsoft.Json;
    using Unity.VisualScripting;

    [Serializable]
    public class SpawnNpc
    {
        public string short_name;
        public string name;
        public string character_description;
        public string system_prompt;
        [CanBeNull] public string voice_id;
        public List<SerializableFunction> commands;
    }

    [Serializable]
    public class ChatRequest
    {
        public string sender_name;
        public string sender_message;
        [CanBeNull] public string game_state_info;
        [CanBeNull] public TTS? tts;
    }

    [Serializable]
    public enum TTS
    {
        local_client,
        server
    }


    [Serializable]
    public class NpcSpawnedEvent : UnityEvent<string>
    {
    }

    public class Player2Npc : MonoBehaviour
    {
        [Header("State Config")] [SerializeField]
        private NpcManager npcManager;

        [Header("NPC Configuration")] [SerializeField]
        private string shortName = "Victor";

        [SerializeField] private string fullName = "Victor J. Johnson";
        [SerializeField] private string characterDescription = "A crazed scientist on the hunt for gold";
        [SerializeField] private string systemPrompt = "You are a mad scientist obsessed with finding gold.";
        [SerializeField] private bool persistent = false;

<<<<<<< HEAD
            if (request.result == UnityWebRequest.Result.Success)
            {
                _npcID = request.downloadHandler.text.Trim('"');
                Debug.Log($"NPC spawned successfully with ID: {_npcID}");
                npcManager.RegisterNpc(_npcID, outputMessage,gameObject);
            }
            else
            {
                string error = $"Failed to spawn NPC: {request.error} - Response: {request.downloadHandler.text}";
                Debug.LogError(error);
            }
        }
        catch (OperationCanceledException)
=======
        [Header("Events")] [SerializeField] private TMP_InputField inputField;
        [SerializeField] private TextMeshProUGUI outputMessage;

        private string _npcID = null;

        private string _gameID() => npcManager.gameId;
        private string _baseUrl() => NpcManager.GetBaseUrl();

        private void Start()
>>>>>>> 5b50295d
        {
            Debug.Log("Starting Player2Npc with NPC: " + fullName);

            inputField.onEndEdit.AddListener(OnChatMessageSubmitted);
            inputField.onEndEdit.AddListener(_ => inputField.text = string.Empty);

            OnSpawnTriggered();
        }

        private void OnSpawnTriggered()
        {
            // Fire and forget async operation with proper error handling
            _ = SpawnNpcAsync();
        }

        private void OnChatMessageSubmitted(string message)
        {
            _ = SendChatMessageAsync(message);
        }

        private async Awaitable SpawnNpcAsync()
        {
            try
            {
                var spawnData = new SpawnNpc
                {
                    short_name = shortName,
                    name = fullName,
                    character_description = characterDescription,
                    system_prompt = systemPrompt,
                    voice_id = "test",
                    commands = npcManager.GetSerializableFunctions()
                };

                string url = $"{_baseUrl()}/npc/games/{_gameID()}/npcs/spawn";
                Debug.Log($"Spawning NPC at URL: {url}");

                string json = JsonConvert.SerializeObject(spawnData, npcManager.JsonSerializerSettings);
                byte[] bodyRaw = Encoding.UTF8.GetBytes(json);

                using var request = new UnityWebRequest(url, "POST");
                request.uploadHandler = new UploadHandlerRaw(bodyRaw);
                request.downloadHandler = new DownloadHandlerBuffer();
                request.SetRequestHeader("Content-Type", "application/json");
                request.SetRequestHeader("Accept", "application/json");

                // Use Unity's native Awaitable async method
                await request.SendWebRequest();

                if (request.result == UnityWebRequest.Result.Success)
                {
                    _npcID = request.downloadHandler.text.Trim('"');
                    Debug.Log($"NPC spawned successfully with ID: {_npcID}");
                    npcManager.RegisterNpc(_npcID, outputMessage);
                }
                else
                {
                    string error = $"Failed to spawn NPC: {request.error} - Response: {request.downloadHandler.text}";
                    Debug.LogError(error);
                }
            }
            catch (OperationCanceledException)
            {
                Debug.Log("NPC spawn operation was cancelled");
            }
            catch (Exception ex)
            {
                Debug.LogError($"Unexpected error during NPC spawn: {ex.Message}");
            }
        }

        private async Awaitable SendChatMessageAsync(string message)
        {
            if (string.IsNullOrWhiteSpace(message))
            {
                return;
            }

            try
            {
                Debug.Log("Sending message to NPC: " + message);

                if (string.IsNullOrEmpty(_npcID))
                {
                    Debug.LogWarning("NPC ID is not set! Cannot send message.");
                    return;
                }

                var chatRequest = new ChatRequest
                {
                    sender_name = fullName,
                    sender_message = message,
                    tts = null
                };

                await SendChatRequestAsync(chatRequest);
            }
            catch (OperationCanceledException)
            {
                Debug.Log("Chat message send operation was cancelled");
            }
            catch (Exception ex)
            {
                Debug.LogError($"Unexpected error sending chat message: {ex.Message}");
            }
        }

        private async Awaitable SendChatRequestAsync(ChatRequest chatRequest)
        {
            string url = $"{_baseUrl()}/npc/games/{_gameID()}/npcs/{_npcID}/chat";
            string json = JsonConvert.SerializeObject(chatRequest, npcManager.JsonSerializerSettings);
            byte[] bodyRaw = Encoding.UTF8.GetBytes(json);

            using var request = new UnityWebRequest(url, "POST");
            request.uploadHandler = new UploadHandlerRaw(bodyRaw);
            request.downloadHandler = new DownloadHandlerBuffer();
            request.SetRequestHeader("Content-Type", "application/json");

            // Use Unity's native Awaitable async method
            await request.SendWebRequest();

            if (request.result == UnityWebRequest.Result.Success)
            {
                Debug.Log($"Message sent successfully to NPC {_npcID}");
            }
            else
            {
                string error = $"Failed to send message: {request.error} - Response: {request.downloadHandler.text}";
                Debug.LogError(error);
            }
        }
    }
}<|MERGE_RESOLUTION|>--- conflicted
+++ resolved
@@ -62,21 +62,6 @@
         [SerializeField] private string systemPrompt = "You are a mad scientist obsessed with finding gold.";
         [SerializeField] private bool persistent = false;
 
-<<<<<<< HEAD
-            if (request.result == UnityWebRequest.Result.Success)
-            {
-                _npcID = request.downloadHandler.text.Trim('"');
-                Debug.Log($"NPC spawned successfully with ID: {_npcID}");
-                npcManager.RegisterNpc(_npcID, outputMessage,gameObject);
-            }
-            else
-            {
-                string error = $"Failed to spawn NPC: {request.error} - Response: {request.downloadHandler.text}";
-                Debug.LogError(error);
-            }
-        }
-        catch (OperationCanceledException)
-=======
         [Header("Events")] [SerializeField] private TMP_InputField inputField;
         [SerializeField] private TextMeshProUGUI outputMessage;
 
@@ -86,7 +71,6 @@
         private string _baseUrl() => NpcManager.GetBaseUrl();
 
         private void Start()
->>>>>>> 5b50295d
         {
             Debug.Log("Starting Player2Npc with NPC: " + fullName);
 
@@ -140,7 +124,7 @@
                 {
                     _npcID = request.downloadHandler.text.Trim('"');
                     Debug.Log($"NPC spawned successfully with ID: {_npcID}");
-                    npcManager.RegisterNpc(_npcID, outputMessage);
+                    npcManager.RegisterNpc(_npcID, outputMessage, gameObject);
                 }
                 else
                 {
